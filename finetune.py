"""
Instruction-tuning with LoRA on the Alpaca dataset.
"""
import os
import time

import lightning as L
import numpy as np
import torch

from generate import generate
from lit_llama.lora import mark_only_lora_as_trainable, with_lora, lora_state_dict
from lit_llama.model import LLaMA, LLaMAConfig
from lit_llama.tokenizer import Tokenizer
from scripts.prepare_alpaca import generate_prompt

<<<<<<< HEAD
import wandb


out_dir = "out/alpaca-lora"
eval_interval = 20
save_interval = 20
=======
out_dir = "out/lora-quant-orig-dataset-padding-fixed"
eval_interval = 4000
>>>>>>> 7d9ed899
eval_iters = 100
log_interval = 1

# Hyperparameters
learning_rate = 3e-4
batch_size = 128
micro_batch_size = 4
gradient_accumulation_steps = batch_size // micro_batch_size
<<<<<<< HEAD
max_iters = 50000 * 3 // micro_batch_size
weight_decay = 0.0
block_size = 512
lora_r = 16
lora_alpha = 16
lora_dropout = 0.05
=======


max_iters = 100000000
# TODO: Limit to 3 epochs
# max_iters = 50000 * 3 // micro_batch_size
weight_decay = 0.0
block_size = 256

lora_r = 8
lora_alpha = 16
lora_dropout = 0.05

>>>>>>> 7d9ed899
warmup_steps = 100


def main():
<<<<<<< HEAD
    wandb.init(project="alpaca-lora")

=======
>>>>>>> 7d9ed899
    fabric = L.Fabric(accelerator="cuda", devices=1)
    fabric.seed_everything(1337 + fabric.global_rank)

    if fabric.global_rank == 0:
        os.makedirs(out_dir, exist_ok=True)

    train_data, val_data = load_datasets()

    config = LLaMAConfig.from_name("7B")
    config.block_size = block_size

    with with_lora(r=lora_r, alpha=lora_alpha, dropout=lora_dropout, enabled=True):
        model = LLaMA(config)

    checkpoint = torch.load("checkpoints/lit-llama/7B/state_dict.pth")
    
    # strict=False because missing keys due to LoRA weights not contained in checkpoint state
    model.load_state_dict(checkpoint, strict=False) 
    mark_only_lora_as_trainable(model)

<<<<<<< HEAD
    # TODO: make bnb work
    # optimizer = bnb.optim.AdamW8bit(model.parameters(), lr=learning_rate)
    optimizer = torch.optim.AdamW(model.parameters(), lr=learning_rate)

    model, optimizer = fabric.setup(model, optimizer)

=======
    optimizer = torch.optim.AdamW(model.parameters(), lr=learning_rate)
    model, optimizer = fabric.setup(model, optimizer)
>>>>>>> 7d9ed899
    train(fabric, model, optimizer, train_data, val_data)


def train(
    fabric: L.Fabric,
    model: torch.nn.Module,
    optimizer: torch.optim.Optimizer,
    train_data: np.ndarray,
    val_data: np.ndarray,
) -> None:
    """The training loop.

    Loosely based on the nanoGPT implementation: https://github.com/karpathy/nanoGPT.
    """
<<<<<<< HEAD
=======
    best_val_loss = 100000.
>>>>>>> 7d9ed899
    step_count = 0

    for iter_num in range(max_iters):

        if step_count <= warmup_steps:
            # linear warmup
            lr = learning_rate * step_count / warmup_steps
            for param_group in optimizer.param_groups:
                param_group['lr'] = lr
<<<<<<< HEAD
=======

        # evaluate the loss on train/val sets and write checkpoints
        if iter_num % eval_interval == 0:
            val_loss = validate(fabric, model, val_data)
            
            fabric.print(f"step {iter_num}: val loss {val_loss:.4f}")
            if val_loss < best_val_loss:
                print(f"Saving checkpoint to {out_dir}")
                checkpoint = {"model": model, "optimizer": optimizer, "iter": iter, "val_loss": val_loss}
                fabric.save(os.path.join(out_dir, f"iter-{iter_num:06d}-ckpt.pt"), checkpoint)
                best_val_loss = val_loss
            fabric.barrier()
>>>>>>> 7d9ed899

        t0 = time.time()

        input_ids, targets = get_batch(fabric, train_data)
        logits = model(input_ids)
        loss = loss_fn(logits, targets)
        fabric.backward(loss)

        fabric.clip_gradients(model, optimizer, clip_val=1.0)

        if (iter_num + 1) % gradient_accumulation_steps == 0:
            optimizer.step()
            optimizer.zero_grad()
            step_count += 1
<<<<<<< HEAD
                
            if step_count % eval_interval == 0:
                val_loss = validate(fabric, model, val_data)
                wandb.log({"val_loss": val_loss}, commit=False)
                fabric.print(f"step {iter_num}: val loss {val_loss:.4f}")
                fabric.barrier()

            if step_count % save_interval == 0:
                print(f"Saving LoRA weights to {out_dir}")
                # We are only saving the LoRA weights
                # TODO: Provide a function/script to merge the LoRA weights with pretrained weights
                checkpoint = lora_state_dict(model)
                fabric.save(checkpoint, os.path.join(out_dir, f"iter-{iter_num:06d}-ckpt.pt"))
=======
>>>>>>> 7d9ed899

        dt = time.time() - t0
        if iter_num % log_interval == 0:
            wandb.log({"train_loss": loss.item(), "step": step_count})
            fabric.print(f"iter {iter_num}: loss {loss.item():.4f}, time: {dt*1000:.2f}ms")


def generate_response(model, instruction):
    tokenizer = Tokenizer("checkpoints/lit-llama/tokenizer.model")
    sample = {"instruction": instruction, "input": ""}
    prompt = generate_prompt(sample)
    encoded = tokenizer.encode(prompt, bos=True, eos=True)
    encoded = encoded[None, :]  # add batch dimension
    encoded = encoded.to(model.device)

    output = generate(
        model,
        idx=encoded,
        max_seq_length=block_size,
        max_new_tokens=100,
    )
    output = tokenizer.decode(output[0].cpu())
    return output # output.split("### Response:")[1].strip()


example_outputs = []

@torch.no_grad()
def validate(fabric: L.Fabric, model: torch.nn.Module, val_data: np.ndarray) -> torch.Tensor:
    fabric.print("Validating ...")
    model.eval()
    losses = torch.zeros(eval_iters)
    for k in range(eval_iters):
        input_ids, targets = get_batch(fabric, val_data)
        logits = model(input_ids)
        loss = loss_fn(logits, targets)
        losses[k] = loss.item()
    out = losses.mean()

    # produce an example:
    instruction = "Recommend a movie for me to watch during the weekend and explain the reason."
    
    output = generate_response(model, instruction)
    fabric.print(instruction)
    fabric.print(output)
<<<<<<< HEAD

    columns = ["instruction", "output"]
    example_outputs.append([instruction, output])
    metrics = {"examples": wandb.Table(columns=columns, data=example_outputs)}
    wandb.log(metrics)

    model.train()
    return out.item()

=======

    model.train()
    return out.item()
>>>>>>> 7d9ed899

def loss_fn(logits, targets):
    # shift the targets such that output n predicts token n+1
    logits = logits[..., :-1, :].contiguous()
    targets = targets[..., 1:].contiguous()
    loss = torch.nn.functional.cross_entropy(logits.view(-1, logits.size(-1)), targets.view(-1), ignore_index=-1)
    return loss
    

def get_batch(fabric: L.Fabric, data: list):
    ix = torch.randint(len(data), (micro_batch_size,))

<<<<<<< HEAD
    input_ids = [torch.tensor(data[i]["input_ids"], dtype=torch.int64) for i in ix]
    labels = [torch.tensor(data[i]["labels"], dtype=torch.int64) for i in ix]

    max_len = max(len(s) for s in input_ids)

    def pad_left(x, pad_id):
        # pad left based on the longest sequence
        n = max_len - len(x)
        return torch.cat((torch.full((n,), pad_id, dtype=x.dtype), x))

    x = torch.stack([pad_left(x, pad_id=0) for x in input_ids])
    y = torch.stack([pad_left(x, pad_id=-1) for x in labels])
=======
    def pad_left(x, pad_id):
        # TODO: optimize this to pad to the next multiple of 8 or so?
        n = block_size - len(x)
        return torch.cat((torch.full((n,), pad_id, dtype=x.dtype), x))

    def shift_right(x):
        # TODO: why is it not necessary to shift the labels?
        return x  # x[1:]

    x = torch.stack([pad_left(data[i]["input_ids"], pad_id=0) for i in ix]).type(torch.int64)
    y = torch.stack([pad_left(shift_right(data[i]["labels"]), pad_id=-1) for i in ix]).type(torch.int64)
>>>>>>> 7d9ed899
    x, y = fabric.to_device((x.pin_memory(), y.pin_memory()))
    return x, y


def load_datasets(data_dir: str = "data/alpaca"):
    train_data = torch.load(os.path.join(data_dir, "train.pt"))
    val_data = torch.load(os.path.join(data_dir, "test.pt"))
    return train_data, val_data


if __name__ == "__main__":
    torch.set_float32_matmul_precision("high")
    main()<|MERGE_RESOLUTION|>--- conflicted
+++ resolved
@@ -14,17 +14,12 @@
 from lit_llama.tokenizer import Tokenizer
 from scripts.prepare_alpaca import generate_prompt
 
-<<<<<<< HEAD
 import wandb
 
 
 out_dir = "out/alpaca-lora"
 eval_interval = 20
 save_interval = 20
-=======
-out_dir = "out/lora-quant-orig-dataset-padding-fixed"
-eval_interval = 4000
->>>>>>> 7d9ed899
 eval_iters = 100
 log_interval = 1
 
@@ -33,36 +28,18 @@
 batch_size = 128
 micro_batch_size = 4
 gradient_accumulation_steps = batch_size // micro_batch_size
-<<<<<<< HEAD
 max_iters = 50000 * 3 // micro_batch_size
 weight_decay = 0.0
 block_size = 512
 lora_r = 16
 lora_alpha = 16
 lora_dropout = 0.05
-=======
-
-
-max_iters = 100000000
-# TODO: Limit to 3 epochs
-# max_iters = 50000 * 3 // micro_batch_size
-weight_decay = 0.0
-block_size = 256
-
-lora_r = 8
-lora_alpha = 16
-lora_dropout = 0.05
-
->>>>>>> 7d9ed899
 warmup_steps = 100
 
 
 def main():
-<<<<<<< HEAD
     wandb.init(project="alpaca-lora")
 
-=======
->>>>>>> 7d9ed899
     fabric = L.Fabric(accelerator="cuda", devices=1)
     fabric.seed_everything(1337 + fabric.global_rank)
 
@@ -83,17 +60,8 @@
     model.load_state_dict(checkpoint, strict=False) 
     mark_only_lora_as_trainable(model)
 
-<<<<<<< HEAD
-    # TODO: make bnb work
-    # optimizer = bnb.optim.AdamW8bit(model.parameters(), lr=learning_rate)
-    optimizer = torch.optim.AdamW(model.parameters(), lr=learning_rate)
-
-    model, optimizer = fabric.setup(model, optimizer)
-
-=======
     optimizer = torch.optim.AdamW(model.parameters(), lr=learning_rate)
     model, optimizer = fabric.setup(model, optimizer)
->>>>>>> 7d9ed899
     train(fabric, model, optimizer, train_data, val_data)
 
 
@@ -108,10 +76,6 @@
 
     Loosely based on the nanoGPT implementation: https://github.com/karpathy/nanoGPT.
     """
-<<<<<<< HEAD
-=======
-    best_val_loss = 100000.
->>>>>>> 7d9ed899
     step_count = 0
 
     for iter_num in range(max_iters):
@@ -121,21 +85,6 @@
             lr = learning_rate * step_count / warmup_steps
             for param_group in optimizer.param_groups:
                 param_group['lr'] = lr
-<<<<<<< HEAD
-=======
-
-        # evaluate the loss on train/val sets and write checkpoints
-        if iter_num % eval_interval == 0:
-            val_loss = validate(fabric, model, val_data)
-            
-            fabric.print(f"step {iter_num}: val loss {val_loss:.4f}")
-            if val_loss < best_val_loss:
-                print(f"Saving checkpoint to {out_dir}")
-                checkpoint = {"model": model, "optimizer": optimizer, "iter": iter, "val_loss": val_loss}
-                fabric.save(os.path.join(out_dir, f"iter-{iter_num:06d}-ckpt.pt"), checkpoint)
-                best_val_loss = val_loss
-            fabric.barrier()
->>>>>>> 7d9ed899
 
         t0 = time.time()
 
@@ -150,7 +99,6 @@
             optimizer.step()
             optimizer.zero_grad()
             step_count += 1
-<<<<<<< HEAD
                 
             if step_count % eval_interval == 0:
                 val_loss = validate(fabric, model, val_data)
@@ -164,8 +112,6 @@
                 # TODO: Provide a function/script to merge the LoRA weights with pretrained weights
                 checkpoint = lora_state_dict(model)
                 fabric.save(checkpoint, os.path.join(out_dir, f"iter-{iter_num:06d}-ckpt.pt"))
-=======
->>>>>>> 7d9ed899
 
         dt = time.time() - t0
         if iter_num % log_interval == 0:
@@ -211,21 +157,9 @@
     output = generate_response(model, instruction)
     fabric.print(instruction)
     fabric.print(output)
-<<<<<<< HEAD
-
-    columns = ["instruction", "output"]
-    example_outputs.append([instruction, output])
-    metrics = {"examples": wandb.Table(columns=columns, data=example_outputs)}
-    wandb.log(metrics)
 
     model.train()
     return out.item()
-
-=======
-
-    model.train()
-    return out.item()
->>>>>>> 7d9ed899
 
 def loss_fn(logits, targets):
     # shift the targets such that output n predicts token n+1
@@ -238,7 +172,6 @@
 def get_batch(fabric: L.Fabric, data: list):
     ix = torch.randint(len(data), (micro_batch_size,))
 
-<<<<<<< HEAD
     input_ids = [torch.tensor(data[i]["input_ids"], dtype=torch.int64) for i in ix]
     labels = [torch.tensor(data[i]["labels"], dtype=torch.int64) for i in ix]
 
@@ -251,19 +184,6 @@
 
     x = torch.stack([pad_left(x, pad_id=0) for x in input_ids])
     y = torch.stack([pad_left(x, pad_id=-1) for x in labels])
-=======
-    def pad_left(x, pad_id):
-        # TODO: optimize this to pad to the next multiple of 8 or so?
-        n = block_size - len(x)
-        return torch.cat((torch.full((n,), pad_id, dtype=x.dtype), x))
-
-    def shift_right(x):
-        # TODO: why is it not necessary to shift the labels?
-        return x  # x[1:]
-
-    x = torch.stack([pad_left(data[i]["input_ids"], pad_id=0) for i in ix]).type(torch.int64)
-    y = torch.stack([pad_left(shift_right(data[i]["labels"]), pad_id=-1) for i in ix]).type(torch.int64)
->>>>>>> 7d9ed899
     x, y = fabric.to_device((x.pin_memory(), y.pin_memory()))
     return x, y
 
