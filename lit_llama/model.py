"""Full definition of a LLaMA Language Model, all of it in this single file.

Based on the nanoGPT implementation: https://github.com/karpathy/nanoGPT.
"""
# mypy: ignore-errors
import math
from dataclasses import dataclass

import torch
import torch.nn as nn
from torch.nn import functional as F
from typing_extensions import Self


def build_rope_cache(seq_len: int, n_elem: int, dtype: torch.dtype, device: torch.device, base: int = 10000) -> torch.Tensor:
    """Enhanced Transformer with Rotary Position Embedding.

    Derived from: https://github.com/labmlai/annotated_deep_learning_paper_implementations/blob/master/labml_nn/
    transformers/rope/__init__.py. MIT License:
    https://github.com/labmlai/annotated_deep_learning_paper_implementations/blob/master/license.
    """
    # $\Theta = {\theta_i = 10000^{\frac{2(i-1)}{d}}, i \in [1, 2, ..., \frac{d}{2}]}$
    theta = 1.0 / (base ** (torch.arange(0, n_elem, 2, dtype=dtype, device=device) / n_elem))

    # Create position indexes `[0, 1, ..., seq_len - 1]`
    seq_idx = torch.arange(seq_len, dtype=dtype, device=device)

    # Calculate the product of position index and $\theta_i$
    idx_theta = torch.outer(seq_idx, theta)

    return idx_theta


def apply_rope(x: torch.Tensor, rope_cache: torch.Tensor) -> torch.Tensor:
    x = x.transpose(1, 2)

    # truncate to support variable sizes
    T = x.size(1)

    # FIXME remove this comment
    # Converting to complex here because complex buffers not supported in PyTorch
    # RuntimeError: Input tensor data type is not supported for NCCL process group: ComplexFloat
    rope_cache = torch.polar(torch.ones_like(rope_cache[:T], dtype=torch.float), rope_cache[:T].float())  # complex64

    # cast because `view_as_complex` does not support 16 bit tensors
    xc = torch.view_as_complex(x.float().reshape(*x.shape[:-1], -1, 2))
    rope_cache = rope_cache.view(1, xc.size(1), 1, xc.size(3))
    x_out = torch.view_as_real(xc * rope_cache).flatten(3)
    return x_out.transpose(1, 2).type_as(x)


class RMSNorm(nn.Module):
    """Root Mean Square Layer Normalization.

    Derived from https://github.com/bzhangGo/rmsnorm/blob/master/rmsnorm_torch.py. BSD 3-Clause License:
    https://github.com/bzhangGo/rmsnorm/blob/master/LICENSE.
    """

    def __init__(self, size: int, dim: int = -1, eps: float = 1e-5) -> None:
        super().__init__()
        self.scale = nn.Parameter(torch.ones(size))
        self.eps = eps
        self.dim = dim

    def forward(self, x: torch.Tensor) -> torch.Tensor:
        # NOTE: the original RMSNorm paper implementation is not equivalent
        # norm_x = x.norm(2, dim=self.dim, keepdim=True)
        # rms_x = norm_x * d_x ** (-1. / 2)
        # x_normed = x / (rms_x + self.eps)
        norm_x = torch.mean(x * x, dim=self.dim, keepdim=True)
        x_normed = x * torch.rsqrt(norm_x + self.eps)
        return self.scale * x_normed


@dataclass
class LLaMAConfig:
    block_size: int = 4096
    vocab_size: int = 32000
    n_layer: int = 32
    n_head: int = 32
    n_embd: int = 4096

    adapter_prompt_length: int = 10
    adapter_start_layer: int = -30

    @classmethod
    def from_name(cls, name: str) -> Self:
        return llama_configs[name]


llama_configs = {
    "7B": LLaMAConfig(n_layer=32, n_head=32, n_embd=4096),
    "13B": LLaMAConfig(n_layer=40, n_head=40, n_embd=5120),
    "30B": LLaMAConfig(n_layer=60, n_head=52, n_embd=6656),
    "65B": LLaMAConfig(n_layer=80, n_head=64, n_embd=8192),
}


class CausalSelfAttention(nn.Module):
    def __init__(self, config: LLaMAConfig) -> None:
        super().__init__()
        assert config.n_embd % config.n_head == 0

        # key, query, value projections for all heads, but in a batch
        self.c_attn = nn.Linear(config.n_embd, 3 * config.n_embd, bias=False)
        # output projection
        self.c_proj = nn.Linear(config.n_embd, config.n_embd, bias=False)
<<<<<<< HEAD
        
        # gate for adaption
        self.gating_factor = torch.nn.Parameter(torch.zeros(1))
=======
>>>>>>> ac83160e

        self.n_head = config.n_head
        self.n_embd = config.n_embd
        self.block_size = config.block_size
        self.rope_cache = None

    def forward(self, x: torch.Tensor, adaption_prompt=None) -> torch.Tensor:
        B, T, C = x.size()  # batch size, sequence length, embedding dimensionality (n_embd)

        # calculate query, key, values for all heads in batch and move head forward to be the batch dim
        q, k, v = self.c_attn(x).split(self.n_embd, dim=2)

        head_size = C // self.n_head
        k = k.view(B, T, self.n_head, head_size).transpose(1, 2)  # (B, nh, T, hs)
        q = q.view(B, T, self.n_head, head_size).transpose(1, 2)  # (B, nh, T, hs)
        v = v.view(B, T, self.n_head, head_size).transpose(1, 2)  # (B, nh, T, hs)

        if self.rope_cache is None:
            # cache for future forward calls
            self.rope_cache = build_rope_cache(
                seq_len=self.block_size,
                n_elem=self.n_embd // self.n_head, 
                dtype=self.c_attn.weight.dtype,
                device=x.device,
            )

        q = apply_rope(q, self.rope_cache)
        k = apply_rope(k, self.rope_cache)

        # causal self-attention; Self-attend: (B, nh, T, hs) x (B, nh, hs, T) -> (B, nh, T, T)
        #  att = (q @ k.transpose(-2, -1)) * (1.0 / math.sqrt(k.size(-1)))
        #  att = att.masked_fill(self.bias[:,:,:T,:T] == 0, float('-inf'))
        #  att = F.softmax(att, dim=-1)
        #  y = att @ v # (B, nh, T, T) x (B, nh, T, hs) -> (B, nh, T, hs)

        if adaption_prompt is not None:
            aT = adaption_prompt.size(1)
            _, ak, av = self.c_attn(adaption_prompt).split(self.n_embd, dim=2)
            ak = ak.view(1, aT, self.n_head, head_size).repeat(B, 1, 1, 1).transpose(1, 2)
            av = av.view(1, aT, self.n_head, head_size).repeat(B, 1, 1, 1).transpose(1, 2)

        # efficient attention using Flash Attention CUDA kernels
        y = F.scaled_dot_product_attention(q, k, v, attn_mask=None, dropout_p=0.0, is_causal=True)

        # inefficient attention because we need to insert the gate for the adaption in the middle
        if adaption_prompt is not None:
            ascores = torch.matmul(q, ak.transpose(2, 3)) / math.sqrt(self.n_embd)
            ascores = self.gating_factor * F.softmax(ascores.float(), dim=-1).type_as(q)
            y = y + torch.matmul(ascores, av)

        y = y.transpose(1, 2).contiguous().view(B, T, C)  # re-assemble all head outputs side by side

        # output projection
        y = self.c_proj(y)

        return y


class MLP(nn.Module):
    def __init__(self, config: LLaMAConfig) -> None:
        super().__init__()
        hidden_dim = 4 * config.n_embd
        n_hidden = int(2 * hidden_dim / 3)
        N = 256
        # ensure n_hidden is multiple of N
        n_hidden = ((n_hidden - 1) // N) * N + N

        self.c_fc1 = nn.Linear(config.n_embd, n_hidden, bias=False)
        self.c_fc2 = nn.Linear(config.n_embd, n_hidden, bias=False)
        self.c_proj = nn.Linear(n_hidden, config.n_embd, bias=False)

    def forward(self, x: torch.Tensor) -> torch.Tensor:
        x = F.silu(self.c_fc1(x)) * self.c_fc2(x)
        x = self.c_proj(x)
        return x


class Block(nn.Module):
    def __init__(self, config: LLaMAConfig) -> None:
        super().__init__()
        self.rms_1 = RMSNorm(config.n_embd)
        self.attn = CausalSelfAttention(config)
        self.rms_2 = RMSNorm(config.n_embd)
        self.mlp = MLP(config)

    def forward(self, x: torch.Tensor, adaption_prompt=None) -> torch.Tensor:
        x = x + self.attn(self.rms_1(x), adaption_prompt)
        x = x + self.mlp(self.rms_2(x))
        return x


class LLaMA(nn.Module):
    def __init__(self, config: LLaMAConfig) -> None:
        super().__init__()
        assert config.vocab_size is not None
        assert config.block_size is not None
        self.config = config

        self.lm_head = nn.Linear(config.n_embd, config.vocab_size, bias=False)
        self.transformer = nn.ModuleDict(
            dict(
                wte=nn.Embedding(config.vocab_size, config.n_embd),
                h=nn.ModuleList([Block(config) for _ in range(config.n_layer)]),
                ln_f=RMSNorm(config.n_embd),
            )
        )

        # TODO: we could try to split this up into each attention layer to localize the implementation to one module
        self.adapter_wte = nn.Embedding(config.adapter_prompt_length * -config.adapter_start_layer, config.n_embd)

    def _init_weights(self, module: nn.Module) -> None:
        if isinstance(module, nn.Linear):
            torch.nn.init.normal_(module.weight, mean=0.0, std=0.02 / math.sqrt(2 * self.config.n_layer))
        elif isinstance(module, nn.Embedding):
            torch.nn.init.normal_(module.weight, mean=0.0, std=0.02 / math.sqrt(2 * self.config.n_layer))

    def forward(self, idx: torch.Tensor) -> torch.Tensor:
        _, t = idx.size()
        assert (
            t <= self.config.block_size
        ), f"Cannot forward sequence of length {t}, block size is only {self.config.block_size}"

        # forward the LLaMA model itself
        x = self.transformer.wte(idx)  # token embeddings of shape (b, t, n_embd)

        adaption_prompts = self.adapter_wte.weight.reshape(-self.config.adapter_start_layer, 1, self.config.adapter_prompt_length, self.config.n_embd)
        for block in self.transformer.h[:self.config.adapter_start_layer]:
            x = block(x)
        for block_idx, block in enumerate(self.transformer.h[self.config.adapter_start_layer:]):
            x = block(x, adaption_prompts[block_idx])

        x = self.transformer.ln_f(x)

        logits = self.lm_head(x)  # (b, t, vocab_size)

        return logits

    @classmethod
    def from_name(cls, name: str) -> Self:
        return cls(LLaMAConfig.from_name(name))<|MERGE_RESOLUTION|>--- conflicted
+++ resolved
@@ -105,12 +105,9 @@
         self.c_attn = nn.Linear(config.n_embd, 3 * config.n_embd, bias=False)
         # output projection
         self.c_proj = nn.Linear(config.n_embd, config.n_embd, bias=False)
-<<<<<<< HEAD
         
         # gate for adaption
         self.gating_factor = torch.nn.Parameter(torch.zeros(1))
-=======
->>>>>>> ac83160e
 
         self.n_head = config.n_head
         self.n_embd = config.n_embd
