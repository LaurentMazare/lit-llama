"""
Instruction-tuning with LLaMA-Adapter on the Alpaca dataset following the paper

LLaMA-Adapter: Efficient Fine-tuning of Language Models with Zero-init Attention
https://arxiv.org/abs/2303.16199

Note: If you run into a CUDA error "Expected is_sm80 to be true, but got false", install
the PyTorch nightly version for a fix (see https://github.com/Lightning-AI/lit-llama/issues/101).
"""
import os
import time

import lightning as L
import numpy as np
import torch

from generate import generate
from lit_llama.adapter import LLaMA, LLaMAConfig, mark_only_adapter_as_trainable, adapter_state_dict
from lit_llama.tokenizer import Tokenizer
from lit_llama.utils import EmptyInitOnDevice
from scripts.prepare_alpaca import generate_prompt


out_dir = "out/adapter/"
eval_interval = 40
save_interval = 200
eval_iters = 100
log_interval = 1

# Hyperparameters
learning_rate = 9e-3
batch_size = 64
micro_batch_size = 4
gradient_accumulation_steps = batch_size // micro_batch_size
epoch_size = 50000  # train dataset size
num_epochs = 100
max_iters = epoch_size * num_epochs // micro_batch_size  # 5 epochs
weight_decay = 0.02
block_size = 256
warmup_steps = epoch_size * 2 // micro_batch_size  # 2 epochs


def main():
    fabric = L.Fabric(accelerator="cuda", devices=1, precision="bf16-mixed")
    fabric.launch()
    fabric.seed_everything(1337 + fabric.global_rank)

    if fabric.global_rank == 0:
        os.makedirs(out_dir, exist_ok=True)

    train_data, val_data = load_datasets()

    config = LLaMAConfig(block_size=block_size, complex_rope=False)

    checkpoint = torch.load("checkpoints/lit-llama/7B/state_dict.pth")

<<<<<<< HEAD
    with EmptyInitOnDevice(device=fabric.device, dtype=torch.bfloat16):
        model = LLaMA(config)
=======
    with fabric.device:
        torch.set_default_tensor_type(torch.HalfTensor)
        model = LLaMA(config).bfloat16()
        torch.set_default_tensor_type(torch.FloatTensor)
>>>>>>> 5d989890
        # strict=False because missing keys due to adapter weights not containted in state dict
        model.load_state_dict(checkpoint, strict=False)
    
    mark_only_adapter_as_trainable(model)

    num_params = sum([p.numel() for p in model.parameters() if p.requires_grad])
    print(f"Number of trainable parameters: {num_params}")

    model = torch.compile(model)

    optimizer = torch.optim.AdamW(model.parameters(), lr=learning_rate, weight_decay=weight_decay)
    model, optimizer = fabric.setup(model, optimizer)
    train(fabric, model, optimizer, train_data, val_data)


def train(
    fabric: L.Fabric,
    model: torch.nn.Module,
    optimizer: torch.optim.Optimizer,
    train_data: np.ndarray,
    val_data: np.ndarray,
) -> None:
    """The training loop.

    Loosely based on the nanoGPT implementation: https://github.com/karpathy/nanoGPT.
    """
    step_count = 0

    for iter_num in range(max_iters):

        if step_count <= warmup_steps:
            # linear warmup
            lr = learning_rate * step_count / warmup_steps
            for param_group in optimizer.param_groups:
                param_group['lr'] = lr

        t0 = time.time()

        input_ids, targets = get_batch(fabric, train_data)
        logits = model(input_ids)
        loss = loss_fn(logits, targets)
        with fabric.no_backward_sync(model, enabled=((iter_num + 1) % gradient_accumulation_steps != 0)):
            fabric.backward(loss / gradient_accumulation_steps)

        # fabric.clip_gradients(model, optimizer, clip_val=1.0)

        if (iter_num + 1) % gradient_accumulation_steps == 0:
            optimizer.step()
            optimizer.zero_grad()
            step_count += 1
                
            if step_count % eval_interval == 0:
                val_loss = validate(fabric, model, val_data)
                fabric.print(f"step {iter_num}: val loss {val_loss:.4f}")
                fabric.barrier()

            if step_count % save_interval == 0:
                print(f"Saving adapter weights to {out_dir}")
                
                # only save the adapter weights for smaller checkpoint files
                checkpoint = adapter_state_dict(model)
                # TODO: Provide a function/script to merge the adapter weights with pretrained weights
                if fabric.is_global_zero:
                    torch.save(checkpoint, os.path.join(out_dir, f"iter-{iter_num:06d}-ckpt.pt"))
                fabric.barrier()

        dt = time.time() - t0
        if iter_num % log_interval == 0:
            fabric.print(f"iter {iter_num}: loss {loss.item():.4f}, time: {dt*1000:.2f}ms")


def generate_response(model, instruction):
    tokenizer = Tokenizer("checkpoints/lit-llama/tokenizer.model")
    sample = {"instruction": instruction, "input": ""}
    prompt = generate_prompt(sample)
    encoded = tokenizer.encode(prompt, bos=True, eos=True)
    encoded = encoded[None, :]  # add batch dimension
    encoded = encoded.to(model.device)

    output = generate(
        model,
        idx=encoded,
        max_seq_length=block_size,
        max_new_tokens=100,
    )
    output = tokenizer.decode(output[0].cpu())
    return output # output.split("### Response:")[1].strip()


@torch.no_grad()
def validate(fabric: L.Fabric, model: torch.nn.Module, val_data: np.ndarray) -> torch.Tensor:
    fabric.print("Validating ...")
    model.eval()
    losses = torch.zeros(eval_iters)
    for k in range(eval_iters):
        input_ids, targets = get_batch(fabric, val_data)
        logits = model(input_ids)
        loss = loss_fn(logits, targets)
        losses[k] = loss.item()
    out = losses.mean()

    # produce an example:
    instruction = "Recommend a movie for me to watch during the weekend and explain the reason."
    
    output = generate_response(model, instruction)
    fabric.print(instruction)
    fabric.print(output)

    model.train()
    return out.item()

def loss_fn(logits, targets):
    # shift the targets such that output n predicts token n+1
    logits = logits[..., :-1, :].contiguous()
    targets = targets[..., 1:].contiguous()
    loss = torch.nn.functional.cross_entropy(logits.view(-1, logits.size(-1)), targets.view(-1), ignore_index=-1)
    return loss
    

def get_batch(fabric: L.Fabric, data: list):
    ix = torch.randint(len(data), (micro_batch_size,))

    input_ids = [data[i]["input_ids"].type(torch.int64) for i in ix]
    labels = [data[i]["labels"].type(torch.int64) for i in ix]

    max_len = max(len(s) for s in input_ids)

    def pad_right(x, pad_id):
        # pad right based on the longest sequence
        n = max_len - len(x)
        return torch.cat((x, torch.full((n,), pad_id, dtype=x.dtype)))

    x = torch.stack([pad_right(x, pad_id=0) for x in input_ids])
    y = torch.stack([pad_right(x, pad_id=-1) for x in labels])
    x, y = fabric.to_device((x.pin_memory(), y.pin_memory()))
    return x, y


def load_datasets(data_dir: str = "data/alpaca"):
    train_data = torch.load(os.path.join(data_dir, "train.pt"))
    val_data = torch.load(os.path.join(data_dir, "test.pt"))
    return train_data, val_data


if __name__ == "__main__":
    torch.set_float32_matmul_precision("high")
    main()<|MERGE_RESOLUTION|>--- conflicted
+++ resolved
@@ -54,15 +54,10 @@
 
     checkpoint = torch.load("checkpoints/lit-llama/7B/state_dict.pth")
 
-<<<<<<< HEAD
-    with EmptyInitOnDevice(device=fabric.device, dtype=torch.bfloat16):
-        model = LLaMA(config)
-=======
     with fabric.device:
         torch.set_default_tensor_type(torch.HalfTensor)
         model = LLaMA(config).bfloat16()
         torch.set_default_tensor_type(torch.FloatTensor)
->>>>>>> 5d989890
         # strict=False because missing keys due to adapter weights not containted in state dict
         model.load_state_dict(checkpoint, strict=False)
     
