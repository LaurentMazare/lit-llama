"""
This script is a placeholder for training LLaMA from scratch.
Currently, it just trains on the Shakespeare dataset.
"""

import os
import time
from functools import partial
from typing import Tuple

import lightning as L
from lightning.fabric.strategies import FSDPStrategy

import torch
from torch.distributed.fsdp.wrap import transformer_auto_wrap_policy

import numpy as np

from lit_llama.model import Block, LLaMA, LLaMAConfig
from lit_llama.utils import save_model_checkpoint


out_dir = "out/training"
eval_interval = 2000
eval_iters = 200
log_interval = 1
# compilation fails as it does not support torch.complex64 for RoPE
# compile = False

# Hyperparameters
learning_rate = 6e-4
batch_size = 100
micro_batch_size = 10
max_iters = 600000
weight_decay = 1e-1
beta1 = 0.9
beta2 = 0.95
grad_clip = 1.0

# For shakespeare, choose smaller block size than vanilla LLaMA
block_size = 1024


def main() -> None:
    auto_wrap_policy = partial(transformer_auto_wrap_policy, transformer_layer_cls={Block})
    strategy = FSDPStrategy(auto_wrap_policy=auto_wrap_policy, activation_checkpointing=Block)

    # fabric = L.Fabric(accelerator="cuda", devices=4, precision="bf16-mixed", strategy=strategy)
    fabric = L.Fabric(accelerator="cuda", devices=1, precision="bf16-mixed")
    fabric.launch()
    fabric.seed_everything(1337 + fabric.global_rank)

    if fabric.global_rank == 0:
        os.makedirs(out_dir, exist_ok=True)

    train_data, val_data = load_datasets()

    config = LLaMAConfig.from_name("300M")
    config.block_size = block_size
    config.vocab_size = 100  # from prepare_shakespeare.py
    
    with fabric.device:
        model = LLaMA(config)

    n_params = sum(p.numel() for p in model.parameters())
    print(f"N parameters: {n_params * 1e-9:.3f}B")

    # if compile:
    #     model = torch.compile(model)

    model = fabric.setup_module(model)

    optimizer = torch.optim.AdamW(model.parameters(), lr=learning_rate, weight_decay=weight_decay, betas=(beta1, beta2))
    optimizer = fabric.setup_optimizers(optimizer)

    train(fabric, model, optimizer, train_data, val_data)


def train(
    fabric: L.Fabric,
    model: torch.nn.Module,
    optimizer: torch.optim.Optimizer,
    train_data: np.ndarray,
    val_data: np.ndarray,
) -> None:
    """The training loop.

    Loosely based on the nanoGPT implementation: https://github.com/karpathy/nanoGPT.
    """

    assert batch_size % micro_batch_size == 0, f"batch_size ({batch_size}) is not a multiple of micro_batch_size ({micro_batch_size})"

    grad_accumulation_steps = batch_size // micro_batch_size

    iter_num = 0

    while True:
        # TODO: add learning rate scheduling

        # evaluate the loss on train/val sets and write checkpoints
        if iter_num > 0 and iter_num % eval_interval == 0:
            val_loss = validate(fabric, model, val_data)
            fabric.print(f"step {iter_num}: val loss {val_loss:.4f}")
<<<<<<< HEAD
            # TODO: Save with Fabric
            print(f"Saving checkpoint to {out_dir}")
            torch.save(model.state_dict(), os.path.join(out_dir, 'ckpt.pt'))
=======
            fabric.print(f"Saving checkpoint to {out_dir}")
            save_model_checkpoint(fabric, model, os.path.join(out_dir, f"iter-{iter_num:06d}-ckpt.pt"))
>>>>>>> c486ab2f

        t0 = time.time()

        input_ids, targets = get_batch(
            fabric,
            train_data,
            micro_batch_size,
            block_size=model.config.block_size,  # type: ignore[union-attr,arg-type]
        )

        is_accumulating = iter_num % grad_accumulation_steps != 0

        with fabric.no_backward_sync(model, enabled=is_accumulating):
            logits = model(input_ids)
            loss = torch.nn.functional.cross_entropy(logits.view(-1, logits.size(-1)), targets.view(-1), ignore_index=-1)

            # .backward() accumulates when .zero_grad() wasn't called
            fabric.backward(loss)

        if not is_accumulating:
            # TODO: Gradient clipping
            if grad_clip != 0.0:
                fabric.clip_gradients(model, optimizer, max_norm=grad_clip)

            print("Stepping optimizer")

            optimizer.step()
            optimizer.zero_grad()

        dt = time.time() - t0
        if iter_num % log_interval == 0:
            fabric.print(f"iter {iter_num}: loss {loss.item():.4f}, time: {dt*1000:.2f}ms")
        iter_num += 1

        if iter_num > max_iters:
            break


@torch.no_grad()
def validate(fabric: L.Fabric, model: torch.nn.Module, val_data: np.ndarray) -> torch.Tensor:
    fabric.print("Validating ...")
    model.eval()
    losses = torch.zeros(eval_iters)
    for k in range(eval_iters):
        input_ids, targets = get_batch(
            fabric,
            val_data,
            micro_batch_size,
            block_size=model.config.block_size,  # type: ignore[union-attr,arg-type]
        )
        logits = model(input_ids)
        loss = torch.nn.functional.cross_entropy(logits.view(-1, logits.size(-1)), targets.view(-1), ignore_index=-1)
        losses[k] = loss.item()
    out = losses.mean()
    model.train()
    return out


def get_batch(fabric: L.Fabric, data: np.ndarray, batch_size: int, block_size: int) -> Tuple[torch.Tensor, torch.Tensor]:
    ix = torch.randint(len(data) - block_size, (batch_size,))
    x = torch.stack([torch.from_numpy((data[i : i + block_size]).astype(np.int64)) for i in ix])
    y = torch.stack([torch.from_numpy((data[i + 1 : i + 1 + block_size]).astype(np.int64)) for i in ix])
    x, y = fabric.to_device((x.pin_memory(), y.pin_memory()))
    return x, y


def load_datasets(data_dir: str = "data/shakespeare") -> Tuple[np.ndarray, np.ndarray]:
    train_data = np.memmap(os.path.join(data_dir, "train.bin"), dtype=np.uint16, mode="r")
    val_data = np.memmap(os.path.join(data_dir, "val.bin"), dtype=np.uint16, mode="r")
    return train_data, val_data


if __name__ == "__main__":
    torch.set_float32_matmul_precision("high")
    main()<|MERGE_RESOLUTION|>--- conflicted
+++ resolved
@@ -101,14 +101,8 @@
         if iter_num > 0 and iter_num % eval_interval == 0:
             val_loss = validate(fabric, model, val_data)
             fabric.print(f"step {iter_num}: val loss {val_loss:.4f}")
-<<<<<<< HEAD
-            # TODO: Save with Fabric
-            print(f"Saving checkpoint to {out_dir}")
-            torch.save(model.state_dict(), os.path.join(out_dir, 'ckpt.pt'))
-=======
             fabric.print(f"Saving checkpoint to {out_dir}")
             save_model_checkpoint(fabric, model, os.path.join(out_dir, f"iter-{iter_num:06d}-ckpt.pt"))
->>>>>>> c486ab2f
 
         t0 = time.time()
 
